--- conflicted
+++ resolved
@@ -23,13 +23,8 @@
 description = "Rapidly read in PLY files using a wrapper over miniply"
 name = "pyminiply"
 readme = "README.rst"
-<<<<<<< HEAD
-requires-python = ">=3.8"
-version = "0.2.1"
-=======
 requires-python = ">=3.9"
-version = "0.3.dev0"
->>>>>>> 5bf49577
+version = "0.2.2"
 
 [project.optional-dependencies]
 pyvista = ["pyvista"]
